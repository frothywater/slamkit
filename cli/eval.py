from slamkit.utils.path_utils import resolve_reference_path
import os
from omegaconf import DictConfig
import hydra
from slamkit.vocoder import vocoder_factory
from slamkit.model import tlm_factory
from slamkit.tokeniser import tokeniser_factory
from slamkit.metric.generative_metric import generate, asr_perplexity, llm_as_judge
from slamkit.metric.modelling_metric import swuggy, salmon, sblimp, storycloze
from slamkit.model import SpeechLM
import torch
import logging
logger = logging.getLogger(__name__)


# disables fast tokenisers parallelism, because it doesn't work with Dataloaders
os.environ['TOKENIZERS_PARALLELISM'] = 'false'


@hydra.main(config_name='eval', config_path='../config', version_base="1.3")
def main(cfg: DictConfig):
    if not cfg.model.pretrained_model:
        logger.warning('No pretrained model specified. please specify a pretrained model with model.pretrained_model=<path>')
    tokeniser = tokeniser_factory(cfg.tokeniser)
    if cfg.model.config_args.vocab_size == -1:
        logger.info('Model vocab_size is -1, thus setting it to tokeniser vocab size')
        cfg.model.config_args.vocab_size = len(tokeniser.text_tokeniser)
    tlm = tlm_factory(cfg.model)
    vocoder = vocoder_factory(cfg.vocoder)
    model = SpeechLM(tlm, tokeniser, vocoder=vocoder, device=cfg.device)

    path = resolve_reference_path(cfg.metric.data_path, cfg.reference_path)
    with torch.inference_mode():
        used_token_modality = cfg.metric.get("used_token_modality", None)
        mean_nll = cfg.metric.get("mean_nll", True)
        cross_modal = cfg.metric.get("cross_modal", False)
        if not cross_modal:
            if cfg.metric.metric_type == 'swuggy':
                res = swuggy(model, path, used_token_modality, mean_nll, cfg.batch_size, cfg.num_workers, cfg.pin_memory, cfg.metric.get("subfolder", False))
            elif cfg.metric.metric_type == 'sblimp':
                res = sblimp(model, path, used_token_modality, mean_nll, cfg.batch_size, cfg.num_workers, cfg.pin_memory, cfg.metric.get("subfolder", False))
            elif cfg.metric.metric_type == 'storycloze':
                res = storycloze(model, path, used_token_modality, mean_nll, cfg.batch_size, cfg.num_workers, cfg.pin_memory, cfg.metric.get("subfolder", False))
            elif cfg.metric.metric_type == 'salmon':
                res = salmon(model, path, used_token_modality, mean_nll, cfg.metric.parts, cfg.batch_size, cfg.num_workers, cfg.pin_memory)
            elif cfg.metric.metric_type == 'generate':
                if cfg.vocoder.vocoder_type is None:
                    logger.warning("You are currently trying to run generation without a vocoder, which will generate tokens, but has no effect. You can use a vocoder by, e.g. setting `vocoder=vocoder_hubert_25`")
                res = generate(model, path, cfg.batch_size, used_token_modality,
                            cfg.metric.prompt_length, cfg.metric.get("min_file_length",None), cfg.metric.get("alignment_folder", None), cfg.metric.get("use_alignment", False),
                            tokeniser.fe_sample_rate, cfg.metric.num_files,
                            cfg.num_workers, cfg.pin_memory, **cfg.metric.get("generate_kwargs", {}))
            elif cfg.metric.metric_type == 'asr_perplexity':
                res = asr_perplexity(model, path, cfg.batch_size, cfg.metric.whisper_model, cfg.metric.llm_name_or_path, used_token_modality,
                                    cfg.metric.prompt_length, cfg.metric.get("min_file_length",None), cfg.metric.get("alignment_folder", None), cfg.metric.get("use_alignment", False),
                                    cfg.metric.auto_bleu_n, tokeniser.fe_sample_rate, cfg.metric.get("num_files", None),
                                    cfg.num_workers, cfg.pin_memory, **cfg.metric.get("generate_kwargs", {}))
            elif cfg.metric.metric_type == 'llm_as_judge':
                res = llm_as_judge(model, path, cfg.batch_size, cfg.metric.whisper_model, cfg.metric.llm_name_or_path, cfg.metric.instruction, used_token_modality,
                                   cfg.metric.prompt_length, cfg.metric.min_file_length, cfg.metric.get("alignment_folder", None), cfg.metric.get("use_alignment", False),
                                   tokeniser.fe_sample_rate, cfg.metric.get("num_files", None),
                                   cfg.num_workers, cfg.pin_memory, **cfg.metric.get("generate_kwargs", {}))
            else:
                raise ValueError(f'Unknown metric type: {cfg.metric.metric_type}')
        else:
            if cfg.metric.metric_type == 'storycloze':
                from slamkit.metric.cross_modal_metric import cm_storycloze
                res = cm_storycloze(model, path, cfg.metric.prompt_modality, cfg.metric.cont_modality, used_token_modality, mean_nll, cfg.batch_size, cfg.num_workers, cfg.pin_memory, cfg.metric.get("subfolder", False))
            elif cfg.metric.metric_type == 'generate':
                from slamkit.metric.cross_modal_generation import generate as cm_generate
                if cfg.vocoder.vocoder_type is None:
                    logger.warning("You are currently trying to run generation without a vocoder, which will generate tokens, but has no effect. You can use a vocoder by, e.g. setting `vocoder=vocoder_hubert_25`")
                res = cm_generate(model, path, cfg.batch_size, used_token_modality, cfg.metric.prompt_modality, cfg.metric.cont_modality,
                            cfg.metric.prompt_length, tokeniser.fe_sample_rate, cfg.metric.num_files,
                            cfg.num_workers, cfg.pin_memory, **cfg.metric.get("generate_kwargs", {}))

    if cfg.metric.metric_type != "generate":
        for key, val in res.items():
            if key == "generate" or key == "prompts":
                continue
<<<<<<< HEAD
            print(f"{key}: {val}")
    if cfg.metric.get("out_path", False) and "generate" in res and cfg.vocoder.vocoder_type is not None:
=======
            if isinstance(val, list):
                print(f"{key}:")
                for i, v in enumerate(val):
                    print(f"\t{i}: {v}")
            else: 
                print(f"{key}: {val}")
    if cfg.metric.get("out_path", False) and "generate" in res and cfg.vocoder is not None:
>>>>>>> 1f85d5b6
        import torchaudio
        os.makedirs(cfg.metric.out_path, exist_ok=True)
        for i, gen in enumerate(res["generate"]):
            if i == cfg.metric.get("num_log", -1):
                print(f"Only saving first {i} samples")
                break
            if isinstance(gen, str):
                out_path = os.path.join(cfg.metric.out_path, f"{cfg.metric.metric_type}_{i}.txt")
                with open(out_path, "w") as f:
                    f.write(gen)
            else:  # Audio output
                if gen.shape[-1] == 0:
                    continue
                out_path = os.path.join(cfg.metric.out_path, f"{cfg.metric.metric_type}_{i}.{cfg.metric.ext}")
                torchaudio.save(out_path, gen.cpu().unsqueeze(0), tokeniser.fe_sample_rate)

    if cfg.logger.report_to == "wandb":
        import wandb
        if cfg.logger.run_id is None:
            raise ValueError('No run_id specified for wandb logging')
        wandb.init(project=cfg.logger.project, entity=cfg.logger.entity, id=cfg.logger.run_id, resume="must")
        if "generate" in res and "prompts" in res and cfg.vocoder is not None:
            logs = {}
            for i, (gen, prompt) in enumerate(zip(res["generate"], res["prompts"])):
                if i == cfg.metric.get("num_log", -1):
                    print(f"Only logging first {i} samples")
                    break
                if gen.shape[-1] == 0:
                    continue
                logs[f'generated/generated_{i}'] = wandb.Audio(gen.squeeze(0).cpu().numpy(),
                                                               caption=f'generated_{i}', sample_rate=tokeniser.fe_sample_rate)
                logs[f'prompt/prompt_{i}'] = wandb.Audio(prompt.squeeze(0).cpu().numpy(),
                                                         caption=f'prompt_{i}', sample_rate=tokeniser.fe_sample_rate)
                if "audio_transcription" in res:
                    logs[f'prompt/prompt_text_{i}'] = res["audio_transcription"][i][0]
                    logs[f'generated/generated_text_{i}'] = res["audio_transcription"][i][1]
                    
            wandb.log(logs)
        for key, val in res.items():
            if key == "generate" or key == "prompts":
                continue
            metric_name = f"{cfg.metric.metric_type}/{os.path.basename(os.path.normpath(cfg.metric.data_path))}"
            wandb.log({f"{metric_name}-{part}": val for part, val in res.items()})


if __name__ == "__main__":
    main()<|MERGE_RESOLUTION|>--- conflicted
+++ resolved
@@ -78,18 +78,13 @@
         for key, val in res.items():
             if key == "generate" or key == "prompts":
                 continue
-<<<<<<< HEAD
-            print(f"{key}: {val}")
-    if cfg.metric.get("out_path", False) and "generate" in res and cfg.vocoder.vocoder_type is not None:
-=======
             if isinstance(val, list):
                 print(f"{key}:")
                 for i, v in enumerate(val):
                     print(f"\t{i}: {v}")
-            else: 
+            else:
                 print(f"{key}: {val}")
-    if cfg.metric.get("out_path", False) and "generate" in res and cfg.vocoder is not None:
->>>>>>> 1f85d5b6
+    if cfg.metric.get("out_path", False) and "generate" in res and cfg.vocoder.vocoder_type is not None:
         import torchaudio
         os.makedirs(cfg.metric.out_path, exist_ok=True)
         for i, gen in enumerate(res["generate"]):
@@ -126,7 +121,7 @@
                 if "audio_transcription" in res:
                     logs[f'prompt/prompt_text_{i}'] = res["audio_transcription"][i][0]
                     logs[f'generated/generated_text_{i}'] = res["audio_transcription"][i][1]
-                    
+
             wandb.log(logs)
         for key, val in res.items():
             if key == "generate" or key == "prompts":
